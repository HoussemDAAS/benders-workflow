--- conflicted
+++ resolved
@@ -222,85 +222,9 @@
       )
     `);
 
-<<<<<<< HEAD
+
     // Activity log table for audit trail - NO FOREIGN KEY CONSTRAINTS
-=======
-    // Workspaces table
-    await db.run(`
-      CREATE TABLE IF NOT EXISTS workspaces (
-        id TEXT PRIMARY KEY,
-        name TEXT NOT NULL,
-        description TEXT,
-        owner_id TEXT NOT NULL,
-        invite_code TEXT UNIQUE NOT NULL,
-        is_active BOOLEAN DEFAULT 1,
-        created_at DATETIME DEFAULT CURRENT_TIMESTAMP,
-        updated_at DATETIME DEFAULT CURRENT_TIMESTAMP,
-        FOREIGN KEY (owner_id) REFERENCES users (id) ON DELETE CASCADE
-      )
-    `);
-
-    // User-Workspace relationship table (many-to-many)
-    await db.run(`
-      CREATE TABLE IF NOT EXISTS user_workspaces (
-        id TEXT PRIMARY KEY,
-        user_id TEXT NOT NULL,
-        workspace_id TEXT NOT NULL,
-        role TEXT DEFAULT 'member' CHECK (role IN ('admin', 'member')),
-        is_active BOOLEAN DEFAULT 1,
-        joined_at DATETIME DEFAULT CURRENT_TIMESTAMP,
-        FOREIGN KEY (user_id) REFERENCES users (id) ON DELETE CASCADE,
-        FOREIGN KEY (workspace_id) REFERENCES workspaces (id) ON DELETE CASCADE,
-        UNIQUE(user_id, workspace_id)
-      )
-    `);
-
-    // Update existing tables to include workspace_id
-    
-    // Add workspace_id to clients table
-    const clientsTableInfo = await db.all("PRAGMA table_info(clients)");
-    const hasWorkspaceIdInClients = clientsTableInfo.some(col => col.name === 'workspace_id');
-    if (!hasWorkspaceIdInClients) {
-      await db.run('ALTER TABLE clients ADD COLUMN workspace_id TEXT REFERENCES workspaces(id)');
-    }
-
-    // Add workspace_id to team_members table
-    const teamMembersTableInfo = await db.all("PRAGMA table_info(team_members)");
-    const hasWorkspaceIdInTeamMembers = teamMembersTableInfo.some(col => col.name === 'workspace_id');
-    if (!hasWorkspaceIdInTeamMembers) {
-      await db.run('ALTER TABLE team_members ADD COLUMN workspace_id TEXT REFERENCES workspaces(id)');
-    }
-
-    // Add workspace_id to workflows table
-    const workflowsTableInfo = await db.all("PRAGMA table_info(workflows)");
-    const hasWorkspaceIdInWorkflows = workflowsTableInfo.some(col => col.name === 'workspace_id');
-    if (!hasWorkspaceIdInWorkflows) {
-      await db.run('ALTER TABLE workflows ADD COLUMN workspace_id TEXT REFERENCES workspaces(id)');
-    }
-
-    // Add workspace_id to kanban_tasks table
-    const kanbanTasksTableInfo = await db.all("PRAGMA table_info(kanban_tasks)");
-    const hasWorkspaceIdInKanbanTasks = kanbanTasksTableInfo.some(col => col.name === 'workspace_id');
-    if (!hasWorkspaceIdInKanbanTasks) {
-      await db.run('ALTER TABLE kanban_tasks ADD COLUMN workspace_id TEXT REFERENCES workspaces(id)');
-    }
-
-    // Add workspace_id to kanban_columns table
-    const kanbanColumnsTableInfo = await db.all("PRAGMA table_info(kanban_columns)");
-    const hasWorkspaceIdInKanbanColumns = kanbanColumnsTableInfo.some(col => col.name === 'workspace_id');
-    if (!hasWorkspaceIdInKanbanColumns) {
-      await db.run('ALTER TABLE kanban_columns ADD COLUMN workspace_id TEXT REFERENCES workspaces(id)');
-    }
-
-    // Add workspace_id to client_meetings table
-    const clientMeetingsTableInfo = await db.all("PRAGMA table_info(client_meetings)");
-    const hasWorkspaceIdInClientMeetings = clientMeetingsTableInfo.some(col => col.name === 'workspace_id');
-    if (!hasWorkspaceIdInClientMeetings) {
-      await db.run('ALTER TABLE client_meetings ADD COLUMN workspace_id TEXT REFERENCES workspaces(id)');
-    }
-
-    // Activity log table for audit trail
->>>>>>> f6ea553d
+
     await db.run(`
       CREATE TABLE IF NOT EXISTS activity_log (
         id TEXT PRIMARY KEY,
