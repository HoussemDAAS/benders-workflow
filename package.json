--- conflicted
+++ resolved
@@ -15,12 +15,12 @@
     "@xyflow/react": "^12.7.0",
     "date-fns": "^2.30.0",
     "lucide-react": "^0.294.0",
-<<<<<<< HEAD
+
     "next-auth": "^4.24.11",
     "nodemailer": "^6.10.1",
-=======
+
     "quill": "^2.0.3",
->>>>>>> 8ca5e8ff
+
     "react": "^18.2.0",
     "react-dnd": "^16.0.1",
     "react-dnd-html5-backend": "^16.0.1",
