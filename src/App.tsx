import React, { useState } from 'react';
import { BrowserRouter as Router, Routes, Route, Navigate } from 'react-router-dom';

// Context
import { AppProvider } from './context/AppContext';
import { AuthProvider } from './context/AuthContext';
import { WorkspaceProvider, useWorkspace } from './context/WorkspaceContext';
import { useAppContext } from './hooks/useAppContext';
import { useAuth } from './hooks/useAuth';

// Components
import { Sidebar } from './components/Sidebar';
import { LoadingCard } from './components/LoadingSpinner';
import { ErrorCard } from './components/ErrorMessage';
import { WorkspaceSelector } from './components/WorkspaceSelector';
import { EnhancedToolbar } from './components/EnhancedToolbar';

// Pages
import { AuthPage } from './components/AuthPage';
import { LandingPage } from './components/LandingPage';
import { LoginPage } from './pages/LoginPage';
import { ForgotPasswordPage } from './pages/ForgotPasswordPage';
import { ResetPasswordPage } from './pages/ResetPasswordPage';
import { OAuthCallbackPage } from './pages/OAuthCallbackPage';
import { MagicLinkVerificationPage } from './pages/MagicLinkVerificationPage';
import { SecurityPage } from './pages/SecurityPage';
import DashboardPage from './pages/DashboardPage';
import WorkflowsPage from './pages/WorkflowsPage';
import KanbanPage from './pages/KanbanPage';
import TeamPage from './pages/TeamPage';
import ClientsPage from './pages/ClientsPage';
import MeetingsPage from './pages/MeetingsPage';

// Protected Route Component with Workspace Check
const ProtectedRoute: React.FC<{ children: React.ReactNode }> = ({ children }) => {
  const { isAuthenticated, isLoading: authLoading } = useAuth();
  const { currentWorkspace, isLoading: workspaceLoading } = useWorkspace();

  if (authLoading || workspaceLoading) {
    return <LoadingCard message="Checking authentication..." />;
  }

  if (!isAuthenticated) {
    return <Navigate to="/login" replace />;
  }

  // If authenticated but no workspace selected, show workspace selector
  if (!currentWorkspace) {
    return <WorkspaceSelector />;
  }

  return <>{children}</>;
};

// Layout component that handles loading and error states
const AppLayout: React.FC = () => {
  const [isMobileMenuOpen, setIsMobileMenuOpen] = useState(false);
  const { loading, error, refresh } = useAppContext();

  if (loading) {
    return (
      <div className="flex h-screen bg-gray-50 dark:bg-gray-900">
        <Sidebar />
        <main className="flex-1 overflow-auto">
          <LoadingCard message="Loading application data..." />
        </main>
      </div>
    );
  }

  if (error) {
    return (
      <div className="flex h-screen bg-gray-50 dark:bg-gray-900">
        <Sidebar />
        <main className="flex-1 overflow-auto">
          <ErrorCard error={error} onRetry={refresh} />
        </main>
      </div>
    );
  }

  return (
    <div className="flex h-screen bg-gray-50 dark:bg-gray-900">
      <Sidebar />
      <main className="flex-1 overflow-auto flex flex-col">
        <EnhancedToolbar 
          onMobileMenuToggle={() => setIsMobileMenuOpen(!isMobileMenuOpen)}
          isMobileMenuOpen={isMobileMenuOpen}
        />
        <div className="flex-1 overflow-auto">
          <Routes>
            <Route path="dashboard" element={
              <ProtectedRoute>
                <DashboardPage />
              </ProtectedRoute>
            } />
            <Route path="workflows" element={
              <ProtectedRoute>
                <WorkflowsPage />
              </ProtectedRoute>
            } />
            <Route path="kanban" element={
              <ProtectedRoute>
                <KanbanPage />
              </ProtectedRoute>
            } />
            <Route path="team" element={
              <ProtectedRoute>
                <TeamPage />
              </ProtectedRoute>
            } />
            <Route path="clients" element={
              <ProtectedRoute>
                <ClientsPage />
              </ProtectedRoute>
            } />
            <Route path="meetings" element={
              <ProtectedRoute>
                <MeetingsPage />
              </ProtectedRoute>
            } />
<<<<<<< HEAD
            <Route path="/security" element={
              <ProtectedRoute>
                <SecurityPage />
              </ProtectedRoute>
            } />
            {/* Catch all route - redirect to dashboard */}
            <Route path="*" element={<Navigate to="/dashboard" replace />} />
=======
            {/* Default route - redirect to dashboard */}
            <Route path="" element={<Navigate to="dashboard" replace />} />
            <Route path="*" element={<Navigate to="dashboard" replace />} />
>>>>>>> f6ea553d
          </Routes>
        </div>
      </main>
    </div>
  );
};

export default function App() {
  return (
    <AuthProvider>
<<<<<<< HEAD
      <Router>
        <Routes>
          {/* Public Routes (No Sidebar) */}
          <Route path="/login" element={<LoginPage />} />
          <Route path="/forgot-password" element={<ForgotPasswordPage />} />
          <Route path="/reset-password" element={<ResetPasswordPage />} />
          <Route path="/auth/verify" element={<MagicLinkVerificationPage />} />
          <Route path="/oauth/callback" element={<OAuthCallbackPage />} />
          <Route path="/oauth/callback/google" element={<OAuthCallbackPage />} />
          <Route path="/oauth/callback/github" element={<OAuthCallbackPage />} />
          
          {/* Protected Routes (With Sidebar and App Context) */}
          <Route path="/*" element={
            <AppProvider>
              <Routes>
                <Route path="/" element={<Navigate to="/dashboard" replace />} />
                <Route path="/*" element={<AppLayout />} />
              </Routes>
            </AppProvider>
          } />
        </Routes>
      </Router>
=======
      <WorkspaceProvider>
        <Router>
          <Routes>
            {/* Public Routes (No Sidebar) */}
            <Route path="/" element={<LandingPage />} />
            <Route path="/login" element={<AuthPage />} />
            <Route path="/signup" element={<AuthPage />} />
            <Route path="/auth" element={<AuthPage />} />
            <Route path="/auth/verify" element={<MagicLinkVerificationPage />} />
            <Route path="/oauth/callback" element={<OAuthCallbackPage />} />
            <Route path="/oauth/callback/google" element={<OAuthCallbackPage />} />
            <Route path="/oauth/callback/github" element={<OAuthCallbackPage />} />
            
            {/* Protected Routes (With Sidebar and App Context) */}
            <Route path="/app/*" element={
              <AppProvider>
                <AppLayout />
              </AppProvider>
            } />
          </Routes>
        </Router>
      </WorkspaceProvider>
>>>>>>> f6ea553d
    </AuthProvider>
  );
}<|MERGE_RESOLUTION|>--- conflicted
+++ resolved
@@ -119,7 +119,7 @@
                 <MeetingsPage />
               </ProtectedRoute>
             } />
-<<<<<<< HEAD
+
             <Route path="/security" element={
               <ProtectedRoute>
                 <SecurityPage />
@@ -127,11 +127,7 @@
             } />
             {/* Catch all route - redirect to dashboard */}
             <Route path="*" element={<Navigate to="/dashboard" replace />} />
-=======
-            {/* Default route - redirect to dashboard */}
-            <Route path="" element={<Navigate to="dashboard" replace />} />
-            <Route path="*" element={<Navigate to="dashboard" replace />} />
->>>>>>> f6ea553d
+
           </Routes>
         </div>
       </main>
@@ -142,11 +138,14 @@
 export default function App() {
   return (
     <AuthProvider>
-<<<<<<< HEAD
+
       <Router>
         <Routes>
           {/* Public Routes (No Sidebar) */}
+            <Route path="/" element={<LandingPage />} />
           <Route path="/login" element={<LoginPage />} />
+           <Route path="/signup" element={<AuthPage />} />
+           <Route path="/auth" element={<AuthPage />} />
           <Route path="/forgot-password" element={<ForgotPasswordPage />} />
           <Route path="/reset-password" element={<ResetPasswordPage />} />
           <Route path="/auth/verify" element={<MagicLinkVerificationPage />} />
@@ -155,40 +154,15 @@
           <Route path="/oauth/callback/github" element={<OAuthCallbackPage />} />
           
           {/* Protected Routes (With Sidebar and App Context) */}
-          <Route path="/*" element={
-            <AppProvider>
-              <Routes>
-                <Route path="/" element={<Navigate to="/dashboard" replace />} />
-                <Route path="/*" element={<AppLayout />} />
-              </Routes>
-            </AppProvider>
-          } />
-        </Routes>
-      </Router>
-=======
-      <WorkspaceProvider>
-        <Router>
-          <Routes>
-            {/* Public Routes (No Sidebar) */}
-            <Route path="/" element={<LandingPage />} />
-            <Route path="/login" element={<AuthPage />} />
-            <Route path="/signup" element={<AuthPage />} />
-            <Route path="/auth" element={<AuthPage />} />
-            <Route path="/auth/verify" element={<MagicLinkVerificationPage />} />
-            <Route path="/oauth/callback" element={<OAuthCallbackPage />} />
-            <Route path="/oauth/callback/google" element={<OAuthCallbackPage />} />
-            <Route path="/oauth/callback/github" element={<OAuthCallbackPage />} />
-            
-            {/* Protected Routes (With Sidebar and App Context) */}
-            <Route path="/app/*" element={
+          <Route path="/app/*" element={
               <AppProvider>
                 <AppLayout />
               </AppProvider>
             } />
           </Routes>
-        </Router>
-      </WorkspaceProvider>
->>>>>>> f6ea553d
+
+      </Router>
+
     </AuthProvider>
   );
 }