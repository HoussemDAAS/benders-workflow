import React from 'react';
import { BrowserRouter as Router, Routes, Route, Navigate } from 'react-router-dom';

// Context
import { AppProvider } from './context/AppContext';
import { useAppContext } from './hooks/useAppContext';

// Components
import { Sidebar } from './components/Sidebar';
import { LoadingCard } from './components/LoadingSpinner';
import { ErrorCard } from './components/ErrorMessage';

// Pages
import DashboardPage from './pages/DashboardPage';
import WorkflowsPage from './pages/WorkflowsPage';
import KanbanPage from './pages/KanbanPage';
import TeamPage from './pages/TeamPage';
import ClientsPage from './pages/ClientsPage';
import MeetingsPage from './pages/MeetingsPage';

// Styles
import './styles/app.css';

// Layout component that handles loading and error states
const AppLayout: React.FC = () => {
  const { loading, error, refresh } = useAppContext();

  if (loading) {
    return (
      <div className="app">
        <Sidebar />
        <main className="main-content">
          <LoadingCard message="Loading application data..." />
        </main>
      </div>
    );
  }

  if (error) {
    return (
      <div className="app">
        <Sidebar />
        <main className="main-content">
          <ErrorCard error={error} onRetry={refresh} />
        </main>
      </div>
    );
  }

<<<<<<< HEAD
  // Render current view
  const renderCurrentView = () => {
    switch (currentView) {
      case 'dashboard':
        return (
          <Dashboard
            stats={dashboardStats}
            recentClients={clients}
            activeWorkflows={workflows.filter((w: any) => w.status === 'active')}
            teamMembers={teamMembers}
            onViewChange={handleViewChange}
          />
        );

      case 'workflows':
        return (
          <WorkflowsView
            workflows={workflows}
            clients={clients}
            teamMembers={teamMembers}
            tasks={kanbanTasks}
            onWorkflowCreate={handleWorkflowCreate}
            onWorkflowEdit={handleWorkflowEdit}
            onWorkflowDelete={handleWorkflowDelete}
            onWorkflowStatusChange={handleWorkflowStatusChange}
          />
        );

      case 'kanban':
        return (
          <KanbanBoard
            columns={kanbanColumns}
            tasks={kanbanTasks}
            teamMembers={teamMembers}
            workflows={workflows}
            clients={clients}
            onTaskMove={handleTaskMove}
            onTaskCreate={handleTaskCreate}
            onTaskEdit={handleTaskEdit}
            onRefresh={refresh}
            selectedWorkflow={selectedWorkflow}
            selectedClient={selectedClient}
            onWorkflowChange={setSelectedWorkflow}
            onClientChange={setSelectedClient}
          />
        );

      case 'team':
        return (
          <TeamView
            teamMembers={teamMembers}
            workflows={workflows}
            tasks={kanbanTasks}
            onMemberCreate={handleMemberCreate}
            onMemberEdit={handleMemberEdit}
            onMemberDelete={handleMemberDelete}
            onMemberStatusChange={handleMemberStatusChange}
          />
        );

      case 'clients':
        return (
          <ClientsView
            clients={clients}
            workflows={workflows}
            tasks={kanbanTasks}
            teamMembers={teamMembers}
            onClientCreate={handleClientCreate}
            onClientEdit={handleClientEdit}
            onClientDelete={handleClientDelete}
            onClientStatusChange={handleClientStatusChange}
          />
        );

      case 'meetings':
        return (
          <MeetingView
            meetings={meetings}
            clients={clients}
            teamMembers={teamMembers}
            onMeetingCreate={handleMeetingCreate}
            onMeetingEdit={handleMeetingEdit}
            onMeetingDelete={handleMeetingDelete}
            onMeetingStatusChange={handleMeetingStatusChange}
          />
        );

      default:
        return (
          <Dashboard
            stats={dashboardStats}
            recentClients={clients}
            activeWorkflows={workflows.filter((w: any) => w.status === 'active')}
            teamMembers={teamMembers}
            onViewChange={handleViewChange}
          />
        );
    }
  };

=======
>>>>>>> 6a9fcf70
  return (
    <div className="app">
      <Sidebar />
      <main className="main-content">
        <Routes>
          <Route path="/" element={<Navigate to="/dashboard" replace />} />
          <Route path="/dashboard" element={<DashboardPage />} />
          <Route path="/workflows" element={<WorkflowsPage />} />
          <Route path="/kanban" element={<KanbanPage />} />
          <Route path="/team" element={<TeamPage />} />
          <Route path="/clients" element={<ClientsPage />} />
          <Route path="/meetings" element={<MeetingsPage />} />
          {/* Catch all route - redirect to dashboard */}
          <Route path="*" element={<Navigate to="/dashboard" replace />} />
        </Routes>
      </main>
    </div>
  );
};

export default function App() {
  return (
    <Router>
      <AppProvider>
        <AppLayout />
      </AppProvider>
    </Router>
  );
}<|MERGE_RESOLUTION|>--- conflicted
+++ resolved
@@ -47,109 +47,6 @@
     );
   }
 
-<<<<<<< HEAD
-  // Render current view
-  const renderCurrentView = () => {
-    switch (currentView) {
-      case 'dashboard':
-        return (
-          <Dashboard
-            stats={dashboardStats}
-            recentClients={clients}
-            activeWorkflows={workflows.filter((w: any) => w.status === 'active')}
-            teamMembers={teamMembers}
-            onViewChange={handleViewChange}
-          />
-        );
-
-      case 'workflows':
-        return (
-          <WorkflowsView
-            workflows={workflows}
-            clients={clients}
-            teamMembers={teamMembers}
-            tasks={kanbanTasks}
-            onWorkflowCreate={handleWorkflowCreate}
-            onWorkflowEdit={handleWorkflowEdit}
-            onWorkflowDelete={handleWorkflowDelete}
-            onWorkflowStatusChange={handleWorkflowStatusChange}
-          />
-        );
-
-      case 'kanban':
-        return (
-          <KanbanBoard
-            columns={kanbanColumns}
-            tasks={kanbanTasks}
-            teamMembers={teamMembers}
-            workflows={workflows}
-            clients={clients}
-            onTaskMove={handleTaskMove}
-            onTaskCreate={handleTaskCreate}
-            onTaskEdit={handleTaskEdit}
-            onRefresh={refresh}
-            selectedWorkflow={selectedWorkflow}
-            selectedClient={selectedClient}
-            onWorkflowChange={setSelectedWorkflow}
-            onClientChange={setSelectedClient}
-          />
-        );
-
-      case 'team':
-        return (
-          <TeamView
-            teamMembers={teamMembers}
-            workflows={workflows}
-            tasks={kanbanTasks}
-            onMemberCreate={handleMemberCreate}
-            onMemberEdit={handleMemberEdit}
-            onMemberDelete={handleMemberDelete}
-            onMemberStatusChange={handleMemberStatusChange}
-          />
-        );
-
-      case 'clients':
-        return (
-          <ClientsView
-            clients={clients}
-            workflows={workflows}
-            tasks={kanbanTasks}
-            teamMembers={teamMembers}
-            onClientCreate={handleClientCreate}
-            onClientEdit={handleClientEdit}
-            onClientDelete={handleClientDelete}
-            onClientStatusChange={handleClientStatusChange}
-          />
-        );
-
-      case 'meetings':
-        return (
-          <MeetingView
-            meetings={meetings}
-            clients={clients}
-            teamMembers={teamMembers}
-            onMeetingCreate={handleMeetingCreate}
-            onMeetingEdit={handleMeetingEdit}
-            onMeetingDelete={handleMeetingDelete}
-            onMeetingStatusChange={handleMeetingStatusChange}
-          />
-        );
-
-      default:
-        return (
-          <Dashboard
-            stats={dashboardStats}
-            recentClients={clients}
-            activeWorkflows={workflows.filter((w: any) => w.status === 'active')}
-            teamMembers={teamMembers}
-            onViewChange={handleViewChange}
-          />
-        );
-    }
-  };
-
-=======
->>>>>>> 6a9fcf70
   return (
     <div className="app">
       <Sidebar />
