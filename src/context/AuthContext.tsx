import React, { createContext, useEffect, useState } from 'react'
<<<<<<< HEAD
import { authService, type AuthUser, type LoginCredentials, type TwoFactorRequiredResponse, type TwoFactorVerificationRequest } from '../services/authService'
=======
import { authService, type AuthUser, type LoginCredentials, type RegisterCredentials } from '../services/authService'
>>>>>>> f6ea553d

interface AuthContextType {
  user: AuthUser | null
  isLoading: boolean
  isAuthenticated: boolean
<<<<<<< HEAD
  loginWithEmail: (credentials: LoginCredentials) => Promise<AuthUser | TwoFactorRequiredResponse>
=======
  loginWithEmail: (credentials: LoginCredentials) => Promise<AuthUser>
  register: (credentials: RegisterCredentials) => Promise<AuthUser>
>>>>>>> f6ea553d
  loginWithGoogle: () => Promise<void>
  loginWithGitHub: () => Promise<void>
  sendMagicLink: (email: string) => Promise<void>
  verifyMagicLink: (token: string) => Promise<AuthUser | TwoFactorRequiredResponse>
  verify2FA: (request: TwoFactorVerificationRequest) => Promise<AuthUser>
  logout: () => Promise<void>
  refreshSession: () => Promise<void>
  // 2FA management methods
  setup2FA: () => Promise<{ secret: string; qrCodeDataURL: string; manualEntryKey: string }>
  enable2FA: (token: string) => Promise<{ backupCodes: string[]; user: AuthUser }>
  disable2FA: (token: string) => Promise<AuthUser>
  get2FAStatus: () => Promise<{ twoFactorEnabled: boolean; hasBackupCodes: boolean }>
  regenerateBackupCodes: (token: string) => Promise<string[]>
  getAuthHeaders: () => Record<string, string>
}

const AuthContext = createContext<AuthContextType | undefined>(undefined)

export function AuthProvider({ children }: { children: React.ReactNode }) {
  const [user, setUser] = useState<AuthUser | null>(null)
  const [isLoading, setIsLoading] = useState(true)

  useEffect(() => {
    // Initialize auth state from localStorage
    const initializeAuth = async () => {
      try {
        const storedUser = authService.getUser()
        if (storedUser && authService.isAuthenticated()) {
          // Refresh session to validate token
          const refreshedUser = await authService.refreshSession()
          setUser(refreshedUser)
        }
      } catch (error) {
        console.error('Auth initialization error:', error)
        setUser(null)
      } finally {
        setIsLoading(false)
      }
    }

    initializeAuth()
  }, [])

  const loginWithEmail = async (credentials: LoginCredentials): Promise<AuthUser | TwoFactorRequiredResponse> => {
    setIsLoading(true)
    try {
      const result = await authService.loginWithEmail(credentials)
      
      // Only set user if it's a successful login (not 2FA required)
      if ('requiresTwoFactor' in result) {
        // 2FA required - don't set user yet
        return result
      } else {
        // Regular login success
        setUser(result)
        return result
      }
    } catch (error) {
      console.error('Email login error:', error)
      throw error
    } finally {
      setIsLoading(false)
    }
  }

  const verifyMagicLink = async (token: string): Promise<AuthUser | TwoFactorRequiredResponse> => {
    setIsLoading(true)
    try {
      const result = await authService.verifyMagicLink(token)
      
      // Only set user if it's a successful login (not 2FA required)
      if ('requiresTwoFactor' in result) {
        // 2FA required - don't set user yet
        return result
      } else {
        // Regular login success
        setUser(result)
        return result
      }
    } catch (error) {
      console.error('Magic link verification error:', error)
      throw error
    } finally {
      setIsLoading(false)
    }
  }

  const verify2FA = async (request: TwoFactorVerificationRequest): Promise<AuthUser> => {
    setIsLoading(true)
    try {
      const user = await authService.verify2FA(request)
      setUser(user)
      return user
    } catch (error) {
      console.error('2FA verification error:', error)
      throw error
    } finally {
      setIsLoading(false)
    }
  }

  const register = async (credentials: RegisterCredentials): Promise<AuthUser> => {
    setIsLoading(true)
    try {
      const user = await authService.register(credentials)
      setUser(user)
      return user
    } catch (error) {
      console.error('Registration error:', error)
      throw error
    } finally {
      setIsLoading(false)
    }
  }

  const loginWithGoogle = async (): Promise<void> => {
    setIsLoading(true)
    try {
      await authService.loginWithGoogle()
      // OAuth redirect will happen, so no need to update state here
    } catch (error) {
      console.error('Google login error:', error)
      setIsLoading(false)
      throw error
    }
  }

  const loginWithGitHub = async (): Promise<void> => {
    setIsLoading(true)
    try {
      await authService.loginWithGitHub()
      // OAuth redirect will happen, so no need to update state here
    } catch (error) {
      console.error('GitHub login error:', error)
      setIsLoading(false)
      throw error
    }
  }

  const sendMagicLink = async (email: string): Promise<void> => {
    setIsLoading(true)
    try {
      await authService.sendMagicLink(email)
    } catch (error) {
      console.error('Magic link error:', error)
      throw error
    } finally {
      setIsLoading(false)
    }
  }

  const logout = async (): Promise<void> => {
    setIsLoading(true)
    try {
      await authService.logout()
      setUser(null)
    } catch (error) {
      console.error('Logout error:', error)
      throw error
    } finally {
      setIsLoading(false)
    }
  }

  const refreshSession = async (): Promise<void> => {
    try {
      const refreshedUser = await authService.refreshSession()
      setUser(refreshedUser)
    } catch (error) {
      console.error('Session refresh error:', error)
      setUser(null)
    }
  }

  // 2FA management methods
  const setup2FA = async () => {
    return await authService.setup2FA()
  }

  const enable2FA = async (token: string) => {
    const result = await authService.enable2FA(token)
    setUser(result.user) // Update user with new 2FA status
    return result
  }

  const disable2FA = async (token: string) => {
    const updatedUser = await authService.disable2FA(token)
    setUser(updatedUser) // Update user with new 2FA status
    return updatedUser
  }

  const get2FAStatus = async () => {
    return await authService.get2FAStatus()
  }

  const regenerateBackupCodes = async (token: string) => {
    return await authService.regenerateBackupCodes(token)
  }

  const getAuthHeaders = () => {
    return authService.getAuthHeaders()
  }

  const value: AuthContextType = {
    user,
    isLoading,
    isAuthenticated: !!user,
    loginWithEmail,
    register,
    loginWithGoogle,
    loginWithGitHub,
    sendMagicLink,
    verifyMagicLink,
    verify2FA,
    logout,
    refreshSession,
    setup2FA,
    enable2FA,
    disable2FA,
    get2FAStatus,
    regenerateBackupCodes,
    getAuthHeaders
  }

  return (
    <AuthContext.Provider value={value}>
      {children}
    </AuthContext.Provider>
  )
}

// Export the context for advanced usage
export { AuthContext }<|MERGE_RESOLUTION|>--- conflicted
+++ resolved
@@ -1,20 +1,16 @@
 import React, { createContext, useEffect, useState } from 'react'
-<<<<<<< HEAD
+
 import { authService, type AuthUser, type LoginCredentials, type TwoFactorRequiredResponse, type TwoFactorVerificationRequest } from '../services/authService'
-=======
-import { authService, type AuthUser, type LoginCredentials, type RegisterCredentials } from '../services/authService'
->>>>>>> f6ea553d
+
 
 interface AuthContextType {
   user: AuthUser | null
   isLoading: boolean
   isAuthenticated: boolean
-<<<<<<< HEAD
+
   loginWithEmail: (credentials: LoginCredentials) => Promise<AuthUser | TwoFactorRequiredResponse>
-=======
-  loginWithEmail: (credentials: LoginCredentials) => Promise<AuthUser>
-  register: (credentials: RegisterCredentials) => Promise<AuthUser>
->>>>>>> f6ea553d
+        register: (credentials: RegisterCredentials) => Promise<AuthUser>
+
   loginWithGoogle: () => Promise<void>
   loginWithGitHub: () => Promise<void>
   sendMagicLink: (email: string) => Promise<void>
