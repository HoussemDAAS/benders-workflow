--- conflicted
+++ resolved
@@ -1,10 +1,6 @@
 import React, { useState } from 'react';
-<<<<<<< HEAD
 import { useNavigate, Link } from 'react-router-dom';
-=======
-import { useNavigate } from 'react-router-dom';
 import { useAuth } from '../hooks/useAuth';
->>>>>>> 26256515
 import { 
   Mail, 
   Lock, 
@@ -165,7 +161,7 @@
           email: formData.email.trim().toLowerCase(),
           password: formData.password
         })
-        navigate('/dashboard')
+        navigate('/app/dashboard')
       } else {
         // Magic link login
         await sendMagicLink(formData.email.trim().toLowerCase())
@@ -177,10 +173,6 @@
       // Enhanced error message handling
       let errorMessage = 'Login failed. Please try again.'
       
-<<<<<<< HEAD
-      // Navigate to dashboard on successful login
-              navigate('/app/dashboard');
-=======
       if (error instanceof Error) {
         const message = error.message.toLowerCase()
         
@@ -198,7 +190,6 @@
           errorMessage = error.message
         }
       }
->>>>>>> 26256515
       
       setErrors({ general: errorMessage })
     } finally {
