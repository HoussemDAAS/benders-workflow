--- conflicted
+++ resolved
@@ -1,10 +1,7 @@
-<<<<<<< HEAD
+
 import React, { useState, useEffect } from 'react';
-import { useNavigate } from 'react-router-dom';
-=======
-import React, { useState } from 'react';
 import { useNavigate, Link } from 'react-router-dom';
->>>>>>> f6ea553d
+
 import { useAuth } from '../hooks/useAuth';
 import { TwoFactorVerification } from '../components/TwoFactorVerification';
 import { 
@@ -219,7 +216,7 @@
           password: formData.password,
           rememberMe // Pass remember me option to login function
         })
-<<<<<<< HEAD
+
 
         // Check if 2FA is required
         if ('requiresTwoFactor' in result) {
@@ -232,10 +229,8 @@
         }
 
         // Regular login success (no 2FA) - user is already set by auth context
-        navigate('/dashboard')
-=======
-        navigate('/app/dashboard')
->>>>>>> f6ea553d
+          navigate('/app/dashboard')
+
       } else {
         // Magic link login
         await sendMagicLink(formData.email.trim().toLowerCase())
